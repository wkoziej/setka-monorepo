--- conflicted
+++ resolved
@@ -1,6 +1,68 @@
 import { useState, useCallback, useEffect } from 'react';
 import { Recording, RecordingListState, DeletionConfirmationState } from '../types';
 import { invoke } from '@tauri-apps/api/core';
+
+// Tauri API wrapper with fallback for development
+const invokeCommand = async (command: string, args?: any): Promise<any> => {
+  try {
+    // Use modern Tauri 2.0 API
+    console.log(`Invoking Tauri command: ${command}`, args);
+    const result = await invoke(command, args);
+    console.log(`Tauri command ${command} result:`, result);
+    return result;
+  } catch (error) {
+    console.error(`Tauri command ${command} failed:`, error);
+    console.warn('Falling back to mock data');
+    throw new Error(`Tauri command failed: ${error}`);
+  }
+};
+
+// Mock data for initial development
+const mockRecordings: Recording[] = [
+  {
+    name: 'stream_20240115_120000',
+    path: '/path/to/stream_20240115_120000',
+    status: 'Rendered',
+    last_updated: Date.now() - 7200000, // 2 hours ago
+    file_sizes: {
+      'recording.mkv': 2400000000, // 2.4GB
+      'extracted': 1800000000,    // 1.8GB
+      'analysis': 50000,          // 50KB
+      'render': 1200000000        // 1.2GB
+    }
+  },
+  {
+    name: 'stream_20240115_140000', 
+    path: '/path/to/stream_20240115_140000',
+    status: 'Analyzed',
+    last_updated: Date.now() - 1800000, // 30 min ago
+    file_sizes: {
+      'recording.mkv': 1900000000,
+      'extracted': 1400000000,
+      'analysis': 48000
+    }
+  },
+  {
+    name: 'stream_20240115_160000',
+    path: '/path/to/stream_20240115_160000', 
+    status: { Failed: 'Audio analysis failed: No audio tracks found' },
+    last_updated: Date.now() - 3600000, // 1 hour ago
+    file_sizes: {
+      'recording.mkv': 2100000000,
+      'extracted': 1600000000
+    }
+  },
+  {
+    name: 'stream_20240115_180000',
+    path: '/path/to/stream_20240115_180000',
+    status: 'Extracted', 
+    last_updated: Date.now() - 600000, // 10 min ago
+    file_sizes: {
+      'recording.mkv': 2200000000,
+      'extracted': 1650000000
+    }
+  }
+];
 
 export function useRecordings() {
   const [state, setState] = useState<RecordingListState>({
@@ -13,17 +75,20 @@
     setState(prev => ({ ...prev, loading: true, error: null }));
     
     try {
-      const recordings = await invoke('get_recordings') as Recording[];
+      const recordings = await invokeCommand('get_recordings') as Recording[];
+      
       setState({
         recordings,
         loading: false,
         error: null
       });
     } catch (error) {
+      // Fallback to mock data if Tauri is not available (dev mode)
+      console.warn('Tauri not available, using mock data:', error);
       setState({
-        recordings: [],
+        recordings: mockRecordings,
         loading: false,
-        error: error instanceof Error ? error.message : 'Failed to load recordings'
+        error: null
       });
     }
   }, []);
@@ -42,7 +107,7 @@
   const deleteRecording = useCallback(async (recordingName: string) => {
     setDeletionState(prev => ({ ...prev, isDeleting: true }));
     try {
-      await invokeCommand('delete_recording', { recordingName });
+      await invoke('delete_recording', { recordingName });
       setDeletionState({ isOpen: false, recording: undefined, isDeleting: false });
       refreshRecordings(); // Odśwież listę
     } catch (error) {
@@ -74,14 +139,6 @@
   });
 
   const runNextStep = useCallback(async (recordingName: string) => {
-<<<<<<< HEAD
-    setOperationState({ running: true, output: '', error: null });
-    
-    try {
-      const result = await invoke('run_next_step', { recordingName });
-      setOperationState({
-        running: false,
-=======
     console.log(`🚀 Starting runNextStep for: ${recordingName}`);
     setOperationState(prev => ({ 
       ...prev, 
@@ -99,20 +156,14 @@
       setOperationState(prev => ({
         ...prev,
         running: { ...prev.running, [recordingName]: false },
->>>>>>> 86e1efdc
         output: result as string,
         error: null
       }));
     } catch (error) {
-<<<<<<< HEAD
-      setOperationState({
-        running: false,
-=======
       console.error(`❌ runNextStep failed:`, error);
       setOperationState(prev => ({
         ...prev,
         running: { ...prev.running, [recordingName]: false },
->>>>>>> 86e1efdc
         output: '',
         error: error instanceof Error ? error.message : 'Unknown error'
       }));
@@ -120,14 +171,6 @@
   }, []);
 
   const runSpecificStep = useCallback(async (recordingName: string, step: string) => {
-<<<<<<< HEAD
-    setOperationState({ running: true, output: '', error: null });
-    
-    try {
-      const result = await invoke('run_specific_step', { recordingName, step });
-      setOperationState({
-        running: false,
-=======
     console.log(`🚀 Starting runSpecificStep for: ${recordingName}, step: ${step}`);
     setOperationState(prev => ({ 
       ...prev, 
@@ -145,20 +188,14 @@
       setOperationState(prev => ({
         ...prev,
         running: { ...prev.running, [recordingName]: false },
->>>>>>> 86e1efdc
         output: result as string,
         error: null
       }));
     } catch (error) {
-<<<<<<< HEAD
-      setOperationState({
-        running: false,
-=======
       console.error(`❌ runSpecificStep failed:`, error);
       setOperationState(prev => ({
         ...prev,
         running: { ...prev.running, [recordingName]: false },
->>>>>>> 86e1efdc
         output: '',
         error: error instanceof Error ? error.message : 'Unknown error'
       }));
